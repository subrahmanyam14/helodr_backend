--- conflicted
+++ resolved
@@ -877,19 +877,11 @@
 //       return res.status(400).json({ message: 'Invalid request' });
 //     }
 
-<<<<<<< HEAD
-    const decoded = jwt.verify(token, process.env.JWT_SECRET);
-   
-    if (decoded.email !== email) {
-      return res.status(401).json({ message: 'Token does not match email' });
-    }
-=======
 //     const decoded = jwt.verify(token, process.env.JWT_SECRET);
 
 //     if (decoded.email !== email) {
 //       return res.status(401).json({ message: 'Token does not match email' });
 //     }
->>>>>>> 679f1a21
 
 //     // Update user status in the database
 //     await User.updateOne({ email }, { isEmailVerified: true });
