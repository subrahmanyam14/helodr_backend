--- conflicted
+++ resolved
@@ -886,10 +886,6 @@
       res.status(500).send({error: "Internal server error...", success: false});
     }
   },
-<<<<<<< HEAD
-  
-  
-=======
 
   getAllHospitals: async( req, res) => {
     try {
@@ -900,7 +896,6 @@
       res.status(500).send({error: "Internal server error...", success: false});
     }
   }
->>>>>>> 679f1a21
  
 };
 
