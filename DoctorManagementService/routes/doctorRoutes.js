const express = require('express');
const router = express.Router();
const DoctorController = require('../controllers/doctorController');
const { protect, authorize } = require('../middleware/auth');


//get hospital names and ids
router.get(
  '/hospitals',
  DoctorController.getAllHospitals
);

// Search doctors
router.get('/search', DoctorController.searchDoctors);

// Get doctor by specializations
router.post('/bySpecializations', DoctorController.getDoctorsBySpecializations);

// Find nearby doctors
router.get('/nearby', DoctorController.findNearbyDoctors);

// Find doctors by hospital
router.get('/hospital/:hospitalId', DoctorController.findDoctorsByHospital);

router.post("/dummy", DoctorController.insertDummyData);

router.get("/cities", DoctorController.getAllCities);

// Doctor registration routes
router.post(
  '/register',
  protect,
  authorize('doctor', 'user'),
  DoctorController.registerDoctor
);

// Hospital routes
router.post(
  '/hospital',
  protect,
  authorize('doctor', 'admin'),
  DoctorController.registerHospital
);

// Hospital affiliation routes
router.post(
  '/:doctorId/hospital',
  protect,
  authorize('doctor', 'admin'),
  DoctorController.addHospitalAffiliation
);

// Bank details routes
router.post(
  '/:doctorId/bank-details',
  protect,
  authorize('doctor'),
  DoctorController.addBankDetails
);

router.put(
  '/:doctorId/bank-details',
  protect,
  authorize('doctor'),
  DoctorController.addBankDetails
);

// Settings routes
router.post(
  '/:userId/settings',
  protect,
  DoctorController.updateSettings
);

router.put(
  '/:userId/settings',
  protect,
  DoctorController.updateSettings
);

// Admin approval routes
router.put(
  '/:doctorId/admin-approval',
  protect,
  // authorize('admin'),
  DoctorController.adminApproval
);

// Super admin approval routes
router.put(
  '/:doctorId/super-admin-approval',
  protect,
  // authorize('superadmin'),
  DoctorController.superAdminApproval
);

// Get doctor profile route
router.get(
  '/:doctorId',
<<<<<<< HEAD
=======
  // protect,
  // authorize('doctor', 'admin', "superadmin"),
>>>>>>> 1c0635d8
  DoctorController.getDoctorProfile
);

// Get doctor's own profile
router.get('/my-profile',
  // protect,
  // authorize('doctor'),
  
  DoctorController.getDoctorProfile
);

router.get('/doctor/revenue-summary', 
  protect,
  authorize('doctor'),
  DoctorController.getRevenueSummary
);


router.get('/doctor/coins-collected', 
  protect,
  authorize('doctor'),
  DoctorController.getCoinsCollected
)



module.exports = router;<|MERGE_RESOLUTION|>--- conflicted
+++ resolved
@@ -97,11 +97,8 @@
 // Get doctor profile route
 router.get(
   '/:doctorId',
-<<<<<<< HEAD
-=======
   // protect,
   // authorize('doctor', 'admin', "superadmin"),
->>>>>>> 1c0635d8
   DoctorController.getDoctorProfile
 );
 
